--- conflicted
+++ resolved
@@ -223,7 +223,7 @@
             lambda x: self.tokenizer.alphabet.decode(x.detach().cpu().numpy()).decode("utf-8"),
             genes))
         others = list(map(
-            lambda x: self.tokenizer.alphabet.decode(x.detach().cpu().numpy()).decode("utf-8"), 
+            lambda x: self.tokenizer.alphabet.decode(x.detach().cpu().numpy()).decode("utf-8"),
             others))
         statistics = pd.DataFrame(
             statistics, columns=[
@@ -231,13 +231,8 @@
                 'test_ppv', 'test_fnr', 'test_fdr'
             ]
         )
-<<<<<<< HEAD
         statistics['query_name'] = gene_names
         statistics['key_name'] = other_names
-=======
-        statistics['query'] = genes
-        statistics['key'] = others
->>>>>>> 52f61cb0
         return statistics
 
     def validation_epoch_end(self, outputs):
